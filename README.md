--- conflicted
+++ resolved
@@ -32,11 +32,7 @@
 ## 📜 Script Overview
 
 <!-- BEGIN AUTO-OVERVIEW -->
-<<<<<<< HEAD
-**Inventory summary** — 10 scripts (Python: 7, Bash: 3) • Other: 3 • Scraping: 3 • Visualization: 4 • Last scan: 2025-08-20 12:12
-=======
-**Inventory summary** — 10 scripts (Python: 7, Bash: 3) • Other: 3 • Scraping: 3 • Visualization: 4 • Last scan: 2025-08-20 16:04
->>>>>>> 76f77672
+**Inventory summary** — 10 scripts (Python: 7, Bash: 3) • Other: 3 • Scraping: 3 • Visualization: 4 • Last scan: 2025-08-20 11:50
 
 <!-- END AUTO-OVERVIEW -->
 
@@ -47,48 +43,19 @@
 <!-- BEGIN AUTO-SCRIPTS -->
 ### 🔹 Other
 
-<<<<<<< HEAD
-| Script | Lang | Description | Modified |
-|---|---|---|---|
-| [`bash_template.sh`](Starting_Points/bash_template.sh) | Bash | Examples: | 2025-08-20 |
-| [`python_template.py`](Starting_Points/python_template.py) | Python | Short, human-readable sentence about what this script does. | 2025-08-20 |
-| [`update_readme.py`](update_readme.py) | Python | Auto-update README tables from repository scripts (help-only). | 2025-08-20 |
-
-### 🔹 Scraping
-
-| Script | Lang | Description | Modified |
-|---|---|---|---|
-| [`csv_to_excel.py`](Scraping/csv_to_excel.py) | Python | Combine CSV files into an Excel workbook. | 2025-08-20 |
-| [`pdf_to_table.py`](Scraping/pdf_to_table.py) | Python | Extract numeric-ish tables from PDFs into per-PDF CSVs and a combined CSV. | 2025-08-20 |
-| [`semantic_scraper.py`](Scraping/semantic_scraper.py) | Python | Scrape numeric-leaning tables from OA PDFs via Semantic Scholar. | 2025-08-20 |
-
-### 🔹 Visualization
-
-| Script | Lang | Description | Modified |
-|---|---|---|---|
-| [`bulk_mol_id.sh`](Visualization_Scripts/bulk_mol_id.sh) | Bash | Environment variables: | 2025-08-20 |
-| [`gif_from_mov.sh`](Visualization_Scripts/gif_from_mov.sh) | Bash | Options (edit variables at top of file): | 2025-08-20 |
-| [`mol_id.py`](Visualization_Scripts/mol_id.py) | Python | Draw a 2D molecule image from a SMILES, InChI, or InChIKey. | 2025-08-20 |
-| [`quick_react.py`](Visualization_Scripts/quick_react.py) | Python | Create a rocking (forward-then-back) GIF from a multi-frame XYZ trajectory. | 2025-08-20 |
-=======
 | Script | Lang | Description | Usage | LOC | Modified |
 |---|---|---|---|---|---|
 | [`bash_template.sh`](Starting_Points/bash_template.sh) | Bash | <file_name>.sh — <one-line summary> |  | 31 | 2025-08-20 |
 | [`python_template.py`](Starting_Points/python_template.py) | Python | Short, human-readable sentence about what this script does. | usage: python_template.py [-h] -i INPUT [-o OUTPUT] | 34 | 2025-08-20 |
 | [`update_readme.py`](update_readme.py) | Python | [--include-ext [INCLUDE_EXT ...]] | usage: update_readme.py [-h] [--repo-root REPO_ROOT] [--readme README]
-[--include-ext [INCLUDE_EXT ...]]
-[--exclude-dirs [EXCLUDE_DIRS ...]]
-[--no-ignore-hidden] [--write] [--write-index] | 327 | 2025-08-20 |
 
 ### 🔹 Scraping
 
 | Script | Lang | Description | Usage | LOC | Modified |
 |---|---|---|---|---|---|
 | [`csv_to_excel.py`](Scraping/csv_to_excel.py) | Python | [--engine {xlsxwriter,openpyxl}] [--version] | usage: combine_csv_to_excel.py [-h] [-o OUTPUT] [-r] [-s {tabs,single}]
-[--engine {xlsxwriter,openpyxl}] [--version]
-directory | 152 | 2025-08-20 |
 | [`pdf_to_table.py`](Scraping/pdf_to_table.py) | Python | Extract numeric-ish tables from PDFs into per-PDF CSVs and a combined CSV. | usage: pdf_to_table.py [-h] -d DIR [--version] | 121 | 2025-08-20 |
-| [`semantic_scraper.py`](Scraping/semantic_scraper.py) | Python | Traceback (most recent call last): |  | 455 | 2025-08-20 |
+| [`semantic_scraper.py`](Scraping/semantic_scraper.py) | Python | Scrape numeric-leaning tables from OA PDFs via Semantic Scholar. | usage: semantic_scraper.py [-h] [-n NUM] -q QUERY [-o OUTDIR] [--version] | 455 | 2025-08-20 |
 
 ### 🔹 Visualization
 
@@ -96,9 +63,9 @@
 |---|---|---|---|---|---|
 | [`bulk_mol_id.sh`](Visualization_Scripts/bulk_mol_id.sh) | Bash | bulk_mol_id.sh — Batch molecule rendering + metadata rename |  | 112 | 2025-08-20 |
 | [`gif_from_mov.sh`](Visualization_Scripts/gif_from_mov.sh) | Bash | gif_from_mov.sh — Convert .mov to .gif with tunable settings |  | 61 | 2025-08-20 |
-| [`mol_id.py`](Visualization_Scripts/mol_id.py) | Python | Traceback (most recent call last): |  | 347 | 2025-08-20 |
-| [`quick_react.py`](Visualization_Scripts/quick_react.py) | Python | Traceback (most recent call last): |  | 161 | 2025-08-20 |
->>>>>>> 76f77672
+| [`mol_id.py`](Visualization_Scripts/mol_id.py) | Python | Draw a 2D molecule image from a SMILES, InChI, or InChIKey. | usage: mol_id.py [-h] [-o OUTPUT] [--no-multicolor] [--version] input | 347 | 2025-08-20 |
+| [`quick_react.py`](Visualization_Scripts/quick_react.py) | Python | [--dpi DPI] [--ms MS] [--frame-digits FRAME_DIGITS] | usage: quick_react.py [-h] [--bond-cutoff BOND_CUTOFF] [--size W H]
+
 <!-- END AUTO-SCRIPTS -->
 
 ---
